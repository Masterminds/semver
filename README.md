# SemVer

The `semver` package provides the ability to work with [Semantic Versions](http://semver.org) in Go. Specifically it provides the ability to:

* Parse semantic versions
* Sort semantic versions
* Check if a semantic version fits within a set of constraints
* Optionally work with a `v` prefix

[![Stability:
Active](https://masterminds.github.io/stability/active.svg)](https://masterminds.github.io/stability/active.html)
[![Build Status](https://travis-ci.org/Masterminds/semver.svg)](https://travis-ci.org/Masterminds/semver) [![Build status](https://ci.appveyor.com/api/projects/status/jfk66lib7hb985k8/branch/master?svg=true&passingText=windows%20build%20passing&failingText=windows%20build%20failing)](https://ci.appveyor.com/project/mattfarina/semver/branch/master) [![GoDoc](https://godoc.org/github.com/Masterminds/semver?status.svg)](https://godoc.org/github.com/Masterminds/semver) [![Go Report Card](https://goreportcard.com/badge/github.com/Masterminds/semver)](https://goreportcard.com/report/github.com/Masterminds/semver)

If you are looking for a command line tool for version comparisons please see
[vert](https://github.com/Masterminds/vert) which uses this library.

## Package Versions

There are three major versions fo the `semver` package.

* 3.x.x which is currently under development. This version is focused on compatibility
  SemVer handling in other tools from other language. It will have a similar API
  to the 1.x.x releases. The development of this version is on the master branch.
* 2.x was developed primarily for [dep](https://github.com/golang/dep). There are
  no tagged releases and the development was performed by [@sdboyer](https://github.com/sdboyer).
  This version lives on the 2.x branch.
* 1.x.x is the most widely used version with numerous tagged releases. This is the
  current stable. The development, to fix bugs, occurs on the release-1 branch.

## Parsing Semantic Versions

There are two functions that can parse semantic versions. The `StrictNewVersion`
function only parses valid version 2 semantic versions as outlined in the
specification. The `NewVersion` function attempts to coerce a version into a
semantic version and parse it. For example, if there is a leading v or a version
listed without all 3 parts (e.g. 1.2) it will attempt to coerce it into a valid
semantic version (e.g., 1.2.0). In both cases a `Version` object is returned
that can be sorted, compared, and used in constraints.

When parsing a version an optional error can be returned if there is an issue
parsing the version. For example,

    v, err := semver.NewVersion("1.2.3-beta.1+build345")

The version object has methods to get the parts of the version, compare it to
other versions, convert the version back into a string, and get the original
string.

## Sorting Semantic Versions

A set of versions can be sorted using the `sort` package from the standard library.
For example,

```go
raw := []string{"1.2.3", "1.0", "1.3", "2", "0.4.2",}
vs := make([]*semver.Version, len(raw))
for i, r := range raw {
    v, err := semver.NewVersion(r)
    if err != nil {
        t.Errorf("Error parsing version: %s", err)
    }

    vs[i] = v
}

sort.Sort(semver.Collection(vs))
```

## Checking Version Constraints

There are two methods for comparing versions. One uses comparison methods on
`Version` instances and the other is using Constraints. There are some important
differences to notes between these two methods of comparison.

1. When two versions are compared using functions such as `Compare`, `LessThan`,
   and others it will follow the specification and always include prereleases
   within the comparison. It will provide an answer valid with the comparison
   spec section at https://semver.org/#spec-item-11
2. When constraint checking is used for checks or validation it will follow a
   different set of rules that are common for ranges with tools like npm/js
   and Rust/Cargo. This includes considering prereleases to be invalid if the
   ranges does not include on. If you want to have it include pre-releases a
   simple solution is to include `-0` in your range.
3. Constraint ranges can have some complex rules including the shorthard use of
   ~ and ^. For more details on those see the options below.

There are differences between the two methods or checking versions because the
comparison methods on `Version` follow the specification while comparison ranges
are not part of the specification. Different packages and tools have taken it
upon themselves to come up with range rules. This has resulted in differences.
For example, npm/js and Cargo/Rust follow similar patterns which PHP has a
different pattern for ^. The comparison features in this package follow the
npm/js and Cargo/Rust lead because applications using it have followed similar
patters with their versions.

Checking a version against version constraints is one of the most featureful
parts of the package.

```go
c, err := semver.NewConstraint(">= 1.2.3")
if err != nil {
    // Handle constraint not being parsable.
}

v, err := semver.NewVersion("1.3")
if err != nil {
    // Handle version not being parsable.
}
// Check if the version meets the constraints. The a variable will be true.
a := c.Check(v)
```

### Basic Comparisons

There are two elements to the comparisons. First, a comparison string is a list
of comma separated AND comparisons. These are then separated by || (OR)
comparisons. For example, `">= 1.2, < 3.0.0 || >= 4.2.3"` is looking for a
comparison that's greater than or equal to 1.2 and less than 3.0.0 or is
greater than or equal to 4.2.3.

The basic comparisons are:

* `=`: equal (aliased to no operator)
* `!=`: not equal
* `>`: greater than
* `<`: less than
* `>=`: greater than or equal to
* `<=`: less than or equal to

### Working With Prerelease Versions

Pre-releases, for those not familiar with them, are used for software releases
prior to stable or generally available releases. Examples of prereleases include
development, alpha, beta, and release candidate releases. A prerelease may be
a version such as `1.2.3-beta.1` while the stable release would be `1.2.3`. In the
order of precedence, prereleases come before their associated releases. In this
example `1.2.3-beta.1 < 1.2.3`.

According to the Semantic Version specification prereleases may not be
API compliant with their release counterpart. It says,

> A pre-release version indicates that the version is unstable and might not satisfy the intended compatibility requirements as denoted by its associated normal version.

SemVer comparisons using constraints without a prerelease comparator will skip
prerelease versions. For example, `>=1.2.3` will skip prereleases when looking
at a list of releases while `>=1.2.3-0` will evaluate and find prereleases.

The reason for the `0` as a pre-release version in the example comparison is
because pre-releases can only contain ASCII alphanumerics and hyphens (along with
`.` separators), per the spec. Sorting happens in ASCII sort order, again per the spec. The lowest character is a `0` in ASCII sort order (see an [ASCII Table](http://www.asciitable.com/))

Understanding ASCII sort ordering is important because A-Z comes before a-z. That
means `>=1.2.3-BETA` will return `1.2.3-alpha`. What you might expect from case
sensitivity doesn't apply here. This is due to ASCII sort ordering which is what
the spec specifies.

### Hyphen Range Comparisons

There are multiple methods to handle ranges and the first is hyphens ranges.
These look like:

* `1.2 - 1.4.5` which is equivalent to `>= 1.2, <= 1.4.5`
* `2.3.4 - 4.5` which is equivalent to `>= 2.3.4, <= 4.5`

### Wildcards In Comparisons

The `x`, `X`, and `*` characters can be used as a wildcard character. This works
for all comparison operators. When used on the `=` operator it falls
back to the pack level comparison (see tilde below). For example,

* `1.2.x` is equivalent to `>= 1.2.0, < 1.3.0`
* `>= 1.2.x` is equivalent to `>= 1.2.0`
* `<= 2.x` is equivalent to `< 3`
* `*` is equivalent to `>= 0.0.0`

### Tilde Range Comparisons (Patch)

The tilde (`~`) comparison operator is for patch level ranges when a minor
version is specified and major level changes when the minor number is missing.
For example,

* `~1.2.3` is equivalent to `>= 1.2.3, < 1.3.0`
* `~1` is equivalent to `>= 1, < 2`
* `~2.3` is equivalent to `>= 2.3, < 2.4`
* `~1.2.x` is equivalent to `>= 1.2.0, < 1.3.0`
* `~1.x` is equivalent to `>= 1, < 2`

### Caret Range Comparisons (Major)

The caret (`^`) comparison operator is for major level changes once a stable
(1.0.0) release has occurred. Prior to a 1.0.0 release the minor versions acts
as the API stability level. This is useful when comparisons of API versions as a
major change is API breaking. For example,

* `^1.2.3` is equivalent to `>= 1.2.3, < 2.0.0`
* `^1.2.x` is equivalent to `>= 1.2.0, < 2.0.0`
* `^2.3` is equivalent to `>= 2.3, < 3`
* `^2.x` is equivalent to `>= 2.0.0, < 3`
* `^0.2.3` is equivalent to `>=0.2.3 <0.3.0`
* `^0.2` is equivalent to `>=0.2.0 <0.3.0`
* `^0.0.3` is equivalent to `>=0.0.3 <0.0.4`
* `^0.0` is equivalent to `>=0.0.0 <0.1.0`
* `^0` is equivalent to `>=0.0.0 <1.0.0`

## Validation

In addition to testing a version against a constraint, a version can be validated
against a constraint. When validation fails a slice of errors containing why a
version didn't meet the constraint is returned. For example,

```go
c, err := semver.NewConstraint("<= 1.2.3, >= 1.4")
if err != nil {
    // Handle constraint not being parseable.
}

v, _ := semver.NewVersion("1.3")
if err != nil {
    // Handle version not being parseable.
}

// Validate a version against a constraint.
a, msgs := c.Validate(v)
// a is false
for _, m := range msgs {
    fmt.Println(m)

    // Loops over the errors which would read
    // "1.3 is greater than 1.2.3"
    // "1.3 is less than 1.4"
}
```

<<<<<<< HEAD
# Fuzzing

 [dvyukov/go-fuzz](https://github.com/dvyukov/go-fuzz) is used for fuzzing.

1. `go-fuzz-build`
2. `go-fuzz -workdir=fuzz`

# Contribute
=======
## Contribute
>>>>>>> 0873dd60

If you find an issue or want to contribute please file an [issue](https://github.com/Masterminds/semver/issues)
or [create a pull request](https://github.com/Masterminds/semver/pulls).<|MERGE_RESOLUTION|>--- conflicted
+++ resolved
@@ -231,18 +231,15 @@
 }
 ```
 
-<<<<<<< HEAD
-# Fuzzing
+
+## Fuzzing
 
  [dvyukov/go-fuzz](https://github.com/dvyukov/go-fuzz) is used for fuzzing.
 
 1. `go-fuzz-build`
 2. `go-fuzz -workdir=fuzz`
 
-# Contribute
-=======
 ## Contribute
->>>>>>> 0873dd60
 
 If you find an issue or want to contribute please file an [issue](https://github.com/Masterminds/semver/issues)
 or [create a pull request](https://github.com/Masterminds/semver/pulls).